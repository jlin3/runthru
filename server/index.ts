--- conflicted
+++ resolved
@@ -1,12 +1,8 @@
-<<<<<<< HEAD
-import "dotenv/config";
-=======
 import dotenv from 'dotenv';
 
 // Load environment variables first
 dotenv.config();
 
->>>>>>> 99bc23e7
 import express, { type Request, Response, NextFunction } from "express";
 import { registerRoutes } from "./routes";
 import { setupVite, serveStatic, log } from "./vite";
@@ -65,19 +61,11 @@
     serveStatic(app);
   }
 
-<<<<<<< HEAD
-  // ALWAYS serve the app on port 3000
-  // this serves both the API and the client.
-  const port = 3000;
-  server.listen(port, () => {
-    log(`serving on port ${port}`);
-=======
   // Use PORT from environment (Google App Engine) or default to 3000
   const port = parseInt(process.env.PORT || "3000", 10);
   const host = process.env.NODE_ENV === "production" ? "0.0.0.0" : "localhost";
   
   server.listen(port, host, () => {
     log(`serving on ${host}:${port}`);
->>>>>>> 99bc23e7
   });
 })();